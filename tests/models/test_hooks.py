# Copyright The PyTorch Lightning team.
#
# Licensed under the Apache License, Version 2.0 (the "License");
# you may not use this file except in compliance with the License.
# You may obtain a copy of the License at
#
#     http://www.apache.org/licenses/LICENSE-2.0
#
# Unless required by applicable law or agreed to in writing, software
# distributed under the License is distributed on an "AS IS" BASIS,
# WITHOUT WARRANTIES OR CONDITIONS OF ANY KIND, either express or implied.
# See the License for the specific language governing permissions and
# limitations under the License.
import inspect
<<<<<<< HEAD
from unittest import mock
=======
import os
>>>>>>> 21d313ed
from unittest.mock import MagicMock

import pytest
import torch
from unittest.mock import PropertyMock

from pytorch_lightning import Trainer
<<<<<<< HEAD
=======
from pytorch_lightning.accelerators.legacy.gpu_accelerator import GPUAccelerator
>>>>>>> 21d313ed
from pytorch_lightning.trainer.states import TrainerState
from tests.base import BoringModel, EvalModelTemplate, RandomDataset


@pytest.mark.parametrize('max_steps', [1, 2, 3])
def test_on_before_zero_grad_called(tmpdir, max_steps):

    class CurrentTestModel(EvalModelTemplate):
        on_before_zero_grad_called = 0

        def on_before_zero_grad(self, optimizer):
            self.on_before_zero_grad_called += 1

    model = CurrentTestModel()

    trainer = Trainer(
        default_root_dir=tmpdir,
        max_steps=max_steps,
        max_epochs=2,
        num_sanity_val_steps=5,
    )
    assert 0 == model.on_before_zero_grad_called
    trainer.fit(model)
    assert max_steps == model.on_before_zero_grad_called

    model.on_before_zero_grad_called = 0
    trainer.test(model)
    assert 0 == model.on_before_zero_grad_called


def test_training_epoch_end_metrics_collection(tmpdir):
    """ Test that progress bar metrics also get collected at the end of an epoch. """
    num_epochs = 3

    class CurrentModel(EvalModelTemplate):
        def training_step(self, *args, **kwargs):
            output = super().training_step(*args, **kwargs)
            output["progress_bar"].update({"step_metric": torch.tensor(-1)})
            output["progress_bar"].update({"shared_metric": 100})
            return output

        def training_epoch_end(self, outputs):
            epoch = self.current_epoch
            # both scalar tensors and Python numbers are accepted
            return {
                "progress_bar": {
                    f"epoch_metric_{epoch}": torch.tensor(epoch),  # add a new metric key every epoch
                    "shared_metric": 111,
                }
            }

    model = CurrentModel()
    trainer = Trainer(
        max_epochs=num_epochs,
        default_root_dir=tmpdir,
        overfit_batches=2,
    )
    trainer.fit(model)
    assert trainer.state == TrainerState.FINISHED, f"Training failed with {trainer.state}"
    metrics = trainer.progress_bar_dict

    # metrics added in training step should be unchanged by epoch end method
    assert metrics["step_metric"] == -1
    # a metric shared in both methods gets overwritten by epoch_end
    assert metrics["shared_metric"] == 111
    # metrics are kept after each epoch
    for i in range(num_epochs):
        assert metrics[f"epoch_metric_{i}"] == i


@pytest.mark.skipif(not torch.cuda.is_available(), reason="test requires GPU machine")
@mock.patch("pytorch_lightning.accelerators.accelerator.Accelerator.lightning_module", new_callable=PropertyMock)
def test_transfer_batch_hook(model_getter_mock):
    class CustomBatch:
        def __init__(self, data):
            self.samples = data[0]
            self.targets = data[1]

    class CurrentTestModel(EvalModelTemplate):

        hook_called = False

        def transfer_batch_to_device(self, data, device):
            self.hook_called = True
            if isinstance(data, CustomBatch):
                data.samples = data.samples.to(device)
                data.targets = data.targets.to(device)
            else:
                data = super().transfer_batch_to_device(data, device)
            return data

    model = CurrentTestModel()
    batch = CustomBatch((torch.zeros(5, 28), torch.ones(5, 1, dtype=torch.long)))

    trainer = Trainer(gpus=1)
    # running .fit() would require us to implement custom data loaders, we mock the model reference instead
    model_getter_mock.return_value = model
    batch_gpu = trainer.accelerator_backend.batch_to_device(batch, torch.device("cuda:0"))
    expected = torch.device("cuda", 0)
    assert model.hook_called
    assert batch_gpu.samples.device == batch_gpu.targets.device == expected


<<<<<<< HEAD
@pytest.mark.parametrize("max_epochs,batch_idx_", [(2, 5), (3, 8), (4, 12)])
=======
@pytest.mark.skipif(torch.cuda.device_count() < 2, reason="test requires multi-GPU machine")
@pytest.mark.skipif(not os.getenv("PL_RUNNING_SPECIAL_TESTS", '0') == '1',
                    reason="test should be run outside of pytest")
def test_transfer_batch_hook_ddp(tmpdir):
    """
    Test custom data are properly moved to the right device using ddp
    """

    class CustomBatch:

        def __init__(self, data):
            self.samples = data[0]

        def to(self, device, **kwargs):
            self.samples = self.samples.to(device, **kwargs)
            return self

    def collate_fn(batch):
        return CustomBatch(batch)

    class TestModel(BoringModel):
        def training_step(self, batch, batch_idx):
            assert batch.samples.device == self.device
            assert isinstance(batch_idx, int)

        def train_dataloader(self):
            return torch.utils.data.DataLoader(RandomDataset(32, 64), collate_fn=collate_fn)

    model = TestModel()
    model.validation_step = None
    model.training_epoch_end = None
    trainer = Trainer(
        default_root_dir=tmpdir,
        limit_train_batches=2,
        limit_val_batches=0,
        max_epochs=1,
        weights_summary=None,
        accelerator="ddp",
        gpus=2,
    )
    trainer.fit(model)


@pytest.mark.parametrize(
    'max_epochs,batch_idx_',
    [(2, 5), (3, 8), (4, 12)]
)
>>>>>>> 21d313ed
def test_on_train_batch_start_hook(max_epochs, batch_idx_):
    class CurrentModel(EvalModelTemplate):
        def on_train_batch_start(self, batch, batch_idx, dataloader_idx):
            if batch_idx == batch_idx_:
                return -1

    model = CurrentModel()
    trainer = Trainer(max_epochs=max_epochs)
    trainer.fit(model)
    if batch_idx_ > len(model.val_dataloader()) - 1:
        assert trainer.batch_idx == len(model.val_dataloader()) - 1
        assert trainer.global_step == len(model.val_dataloader()) * max_epochs
    else:
        assert trainer.batch_idx == batch_idx_
        assert trainer.global_step == (batch_idx_ + 1) * max_epochs


def test_trainer_model_hook_system(tmpdir):
    """Test the hooks system."""

    class HookedModel(BoringModel):
        def __init__(self):
            super().__init__()
            self.called = []

        def on_after_backward(self):
            self.called.append(inspect.currentframe().f_code.co_name)
            super().on_after_backward()

        def on_before_zero_grad(self, optimizer):
            self.called.append(inspect.currentframe().f_code.co_name)
            super().on_before_zero_grad(optimizer)

        def on_epoch_start(self):
            self.called.append(inspect.currentframe().f_code.co_name)
            super().on_epoch_start()

        def on_epoch_end(self):
            self.called.append(inspect.currentframe().f_code.co_name)
            super().on_epoch_end()

        def on_fit_start(self):
            self.called.append(inspect.currentframe().f_code.co_name)
            super().on_fit_start()

        def on_fit_end(self):
            self.called.append(inspect.currentframe().f_code.co_name)
            super().on_fit_end()

        def on_hpc_load(self, checkpoint):
            self.called.append(inspect.currentframe().f_code.co_name)
            super().on_hpc_load(checkpoint)

        def on_hpc_save(self, checkpoint):
            self.called.append(inspect.currentframe().f_code.co_name)
            super().on_hpc_save(checkpoint)

        def on_load_checkpoint(self, checkpoint):
            self.called.append(inspect.currentframe().f_code.co_name)
            super().on_load_checkpoint(checkpoint)

        def on_save_checkpoint(self, checkpoint):
            self.called.append(inspect.currentframe().f_code.co_name)
            super().on_save_checkpoint(checkpoint)

        def on_pretrain_routine_start(self):
            self.called.append(inspect.currentframe().f_code.co_name)
            super().on_pretrain_routine_start()

        def on_pretrain_routine_end(self):
            self.called.append(inspect.currentframe().f_code.co_name)
            super().on_pretrain_routine_end()

        def on_train_start(self):
            self.called.append(inspect.currentframe().f_code.co_name)
            super().on_train_start()

        def on_train_end(self):
            self.called.append(inspect.currentframe().f_code.co_name)
            super().on_train_end()

        def on_train_batch_start(self, batch, batch_idx, dataloader_idx):
            self.called.append(inspect.currentframe().f_code.co_name)
            super().on_train_batch_start(batch, batch_idx, dataloader_idx)

        def on_train_batch_end(self, outputs, batch, batch_idx, dataloader_idx):
            self.called.append(inspect.currentframe().f_code.co_name)
            super().on_train_batch_end(outputs, batch, batch_idx, dataloader_idx)

        def on_train_epoch_start(self):
            self.called.append(inspect.currentframe().f_code.co_name)
            super().on_train_epoch_start()

        def on_train_epoch_end(self, outputs):
            self.called.append(inspect.currentframe().f_code.co_name)
            super().on_train_epoch_end(outputs)

        def on_validation_start(self):
            self.called.append(inspect.currentframe().f_code.co_name)
            super().on_validation_start()

        def on_validation_end(self):
            self.called.append(inspect.currentframe().f_code.co_name)
            super().on_validation_end()

        def on_validation_batch_start(self, batch, batch_idx, dataloader_idx):
            self.called.append(inspect.currentframe().f_code.co_name)
            super().on_validation_batch_start(batch, batch_idx, dataloader_idx)

        def on_validation_batch_end(self, outputs, batch, batch_idx, dataloader_idx):
            self.called.append(inspect.currentframe().f_code.co_name)
            super().on_validation_batch_end(outputs, batch, batch_idx, dataloader_idx)

        def on_validation_epoch_start(self):
            self.called.append(inspect.currentframe().f_code.co_name)
            super().on_validation_epoch_start()

        def on_validation_epoch_end(self):
            self.called.append(inspect.currentframe().f_code.co_name)
            super().on_validation_epoch_end()

        def on_test_start(self):
            self.called.append(inspect.currentframe().f_code.co_name)
            super().on_test_start()

        def on_test_batch_start(self, batch, batch_idx, dataloader_idx):
            self.called.append(inspect.currentframe().f_code.co_name)
            super().on_test_batch_start(batch, batch_idx, dataloader_idx)

        def on_test_batch_end(self, outputs, batch, batch_idx, dataloader_idx):
            self.called.append(inspect.currentframe().f_code.co_name)
            super().on_test_batch_end(outputs, batch, batch_idx, dataloader_idx)

        def on_test_epoch_start(self):
            self.called.append(inspect.currentframe().f_code.co_name)
            super().on_test_epoch_start()

        def on_test_epoch_end(self):
            self.called.append(inspect.currentframe().f_code.co_name)
            super().on_test_epoch_end()

        def on_validation_model_eval(self):
            self.called.append(inspect.currentframe().f_code.co_name)
            super().on_validation_model_eval()

        def on_validation_model_train(self):
            self.called.append(inspect.currentframe().f_code.co_name)
            super().on_validation_model_train()

        def on_test_model_eval(self):
            self.called.append(inspect.currentframe().f_code.co_name)
            super().on_test_model_eval()

        def on_test_model_train(self):
            self.called.append(inspect.currentframe().f_code.co_name)
            super().on_test_model_train()

        def on_test_end(self):
            self.called.append(inspect.currentframe().f_code.co_name)
            super().on_test_end()

        def teardown(self, stage: str):
            self.called.append(inspect.currentframe().f_code.co_name)
            super().teardown(stage)

    model = HookedModel()

    assert model.called == []

    # fit model
    trainer = Trainer(
        default_root_dir=tmpdir,
        max_epochs=1,
        limit_val_batches=1,
        limit_train_batches=2,
        limit_test_batches=1,
        progress_bar_refresh_rate=0,
    )

    assert model.called == []

    trainer.fit(model)

    expected = [
        'on_fit_start',
        'on_pretrain_routine_start',
        'on_pretrain_routine_end',
        'on_validation_model_eval',
        'on_validation_start',
        'on_validation_epoch_start',
        'on_validation_batch_start',
        'on_validation_batch_end',
        'on_validation_epoch_end',
        'on_validation_end',
        'on_validation_model_train',
        'on_train_start',
        'on_epoch_start',
        'on_train_epoch_start',
        'on_train_batch_start',
        'on_after_backward',
        'on_before_zero_grad',
        'on_train_batch_end',
        'on_train_batch_start',
        'on_after_backward',
        'on_before_zero_grad',
        'on_train_batch_end',
        'on_validation_model_eval',
        'on_validation_start',
        'on_validation_epoch_start',
        'on_validation_batch_start',
        'on_validation_batch_end',
        'on_validation_epoch_end',
        'on_save_checkpoint',
        'on_validation_end',
        'on_validation_model_train',
        'on_epoch_end',
        'on_train_epoch_end',
        'on_train_end',
        'on_fit_end',
        'teardown',
    ]

    assert model.called == expected

    model2 = HookedModel()
    trainer.test(model2)

    expected = [
        'on_fit_start',
        # 'on_pretrain_routine_start',
        # 'on_pretrain_routine_end',
        'on_test_model_eval',
        'on_test_start',
        'on_test_epoch_start',
        'on_test_batch_start',
        'on_test_batch_end',
        'on_test_epoch_end',
        'on_test_end',
        'on_test_model_train',
        'on_fit_end',
        'teardown',  # for 'fit'
        'teardown',  # for 'test'
    ]

    assert model2.called == expected<|MERGE_RESOLUTION|>--- conflicted
+++ resolved
@@ -12,11 +12,7 @@
 # See the License for the specific language governing permissions and
 # limitations under the License.
 import inspect
-<<<<<<< HEAD
 from unittest import mock
-=======
-import os
->>>>>>> 21d313ed
 from unittest.mock import MagicMock
 
 import pytest
@@ -24,10 +20,6 @@
 from unittest.mock import PropertyMock
 
 from pytorch_lightning import Trainer
-<<<<<<< HEAD
-=======
-from pytorch_lightning.accelerators.legacy.gpu_accelerator import GPUAccelerator
->>>>>>> 21d313ed
 from pytorch_lightning.trainer.states import TrainerState
 from tests.base import BoringModel, EvalModelTemplate, RandomDataset
 
@@ -131,9 +123,6 @@
     assert batch_gpu.samples.device == batch_gpu.targets.device == expected
 
 
-<<<<<<< HEAD
-@pytest.mark.parametrize("max_epochs,batch_idx_", [(2, 5), (3, 8), (4, 12)])
-=======
 @pytest.mark.skipif(torch.cuda.device_count() < 2, reason="test requires multi-GPU machine")
 @pytest.mark.skipif(not os.getenv("PL_RUNNING_SPECIAL_TESTS", '0') == '1',
                     reason="test should be run outside of pytest")
@@ -181,7 +170,6 @@
     'max_epochs,batch_idx_',
     [(2, 5), (3, 8), (4, 12)]
 )
->>>>>>> 21d313ed
 def test_on_train_batch_start_hook(max_epochs, batch_idx_):
     class CurrentModel(EvalModelTemplate):
         def on_train_batch_start(self, batch, batch_idx, dataloader_idx):
